--- conflicted
+++ resolved
@@ -1,29 +1,35 @@
 package com.project.controller;
+
 import com.project.dto.UserCreditDTO;
 import com.project.dto.UserDTO;
 import com.project.models.User;
 import com.project.services.UserService;
+import io.swagger.v3.oas.annotations.Operation;
+import io.swagger.v3.oas.annotations.responses.ApiResponse;
+import io.swagger.v3.oas.annotations.responses.ApiResponses;
 import jakarta.validation.Valid;
+import org.springframework.http.HttpHeaders;
 import org.springframework.http.ResponseEntity;
 import org.springframework.validation.annotation.Validated;
 import org.springframework.web.bind.annotation.*;
-import io.swagger.v3.oas.annotations.Operation;
-import io.swagger.v3.oas.annotations.responses.ApiResponse;
-import io.swagger.v3.oas.annotations.responses.ApiResponses;
-import org.springframework.http.HttpHeaders;
-
 @RequestMapping("/dbs/user")
 @RestController
 @Validated
-//@CrossOrigin("http://localhost:4200/")
 public class UserController {
 
-    private final UserService usersService;
 
-    public UserController(UserService usersService) {
-        this.usersService = usersService;
-    }
+	 private final UserService usersService;
 
+	    public UserController(UserService usersService) {
+	        this.usersService = usersService;
+	    }
+
+    /**
+     * Registers a new user.
+     *
+     * @param reg UserDTO containing registration details
+     * @return ResponseEntity<UserDTO> - registered user details
+     */
     @Operation(summary = "Register a new user", description = "Registers a new user with the provided details.")
     @ApiResponses(value = {
             @ApiResponse(responseCode = "200", description = "Successfully registered"),
@@ -34,6 +40,12 @@
         return ResponseEntity.ok(usersService.register(reg));
     }
 
+    /**
+     * Logs in a user.
+     *
+     * @param req UserDTO containing login details
+     * @return ResponseEntity<UserDTO> - logged in user details
+     */
     @Operation(summary = "Login a user", description = "Logs in a user with the provided credentials.")
     @ApiResponses(value = {
             @ApiResponse(responseCode = "200", description = "Successfully logged in"),
@@ -44,6 +56,12 @@
         return ResponseEntity.ok(usersService.login(req));
     }
 
+    /**
+     * Refreshes the authentication token.
+     *
+     * @param req UserDTO containing refresh token details
+     * @return ResponseEntity<UserDTO> - new authentication token
+     */
     @Operation(summary = "Refresh authentication token", description = "Refreshes the authentication token for the user.")
     @ApiResponses(value = {
             @ApiResponse(responseCode = "200", description = "Successfully refreshed token"),
@@ -54,17 +72,29 @@
         return ResponseEntity.ok(usersService.refreshToken(req));
     }
 
+    /**
+     * Retrieves a list of all users.
+     *
+     * @return ResponseEntity<List<UserDTO>> - list of all users
+     */
     @Operation(summary = "Get all users", description = "Retrieves a list of all users. Accessible only to admin.")
     @ApiResponses(value = {
             @ApiResponse(responseCode = "200", description = "Successfully retrieved list"),
             @ApiResponse(responseCode = "403", description = "Forbidden")
     })
-    @GetMapping("/admin/get-all-users")
+
+    @GetMapping("/admin/get-all-users")  
     public ResponseEntity<UserDTO> getAllUsers(@RequestHeader(HttpHeaders.AUTHORIZATION) String authorizationHeader) {
-        // The Gateway will ensure the user is authenticated and has the ADMIN role
-        return ResponseEntity.ok(usersService.getAllUsers(authorizationHeader));
+        UserDTO response = usersService.getAllUsers(authorizationHeader);
+        return ResponseEntity.status(response.getStatusCode()).body(response);
     }
 
+    /**
+     * Retrieves a user by ID. 
+     *
+     * @param userId ID of the user to retrieve
+     * @return ResponseEntity<UserDTO> - user details
+     */
     @Operation(summary = "Get user by ID", description = "Retrieves a user by their ID. Accessible only to admin.")
     @ApiResponses(value = {
             @ApiResponse(responseCode = "200", description = "Successfully retrieved user"),
@@ -72,10 +102,16 @@
     })
     @GetMapping("/get-user/{userId}")
     public ResponseEntity<UserDTO> getUserById(@PathVariable Long userId){
-        // The Gateway will ensure the user is authenticated and has the ADMIN role
         return ResponseEntity.ok(usersService.getUserByID(userId));
     }
 
+    /**
+     * Updates a user.
+     *
+     * @param userId ID of the user to update
+     * @param reqRes User object containing updated details
+     * @return ResponseEntity<UserDTO> - updated user details
+     */
     @Operation(summary = "Update user", description = "Updates the details of a user. Accessible only to admin.")
     @ApiResponses(value = {
             @ApiResponse(responseCode = "200", description = "Successfully updated user"),
@@ -83,10 +119,16 @@
     })
     @PutMapping("/update/{userId}")
     public ResponseEntity<UserDTO> updateUser(@PathVariable Long userId, @RequestBody User reqRes){
-        // The Gateway will ensure the user is authenticated
         return ResponseEntity.ok(usersService.updateUser(userId, reqRes));
     }
 
+    /**
+     * 
+     * Deletes a user.
+     *
+     * @param userId ID of the user to delete
+     * @return ResponseEntity<UserDTO> - confirmation of deletion
+     */
     @Operation(summary = "Delete user", description = "Deletes a user by their ID. Accessible only to admin.")
     @ApiResponses(value = {
             @ApiResponse(responseCode = "200", description = "Successfully deleted user"),
@@ -94,59 +136,23 @@
     })
     @DeleteMapping("/admin/deleteUser/{userId}")
     public ResponseEntity<UserDTO> deleteUser(@PathVariable Long userId){
-        // The Gateway will ensure the user is authenticated and has the ADMIN role
         return ResponseEntity.ok(usersService.deleteUser(userId));
-    }
-
-<<<<<<< HEAD
-=======
-
->>>>>>> 28c20a07
-    @Operation(summary = "Get user profile", description = "Retrieves the user's profile using the JWT token.")
-    @ApiResponses(value = {
-            @ApiResponse(responseCode = "200", description = "Successfully retrieved user profile"),
-            @ApiResponse(responseCode = "401", description = "Unauthorized")
-    })
-    @GetMapping("/profile")
-    public ResponseEntity<UserDTO> getUserProfile(@RequestHeader(HttpHeaders.AUTHORIZATION) String authorizationHeader) {
-<<<<<<< HEAD
-        // The Gateway will ensure the user is authenticated
-        return ResponseEntity.ok(usersService.getUserProfile(authorizationHeader));
-    }
-
-    @GetMapping("/role")
-    public String getUserRole(@RequestHeader("Authorization") String authorizationHeader) {
-        // The Gateway will have already validated the token
-        // You might still want to extract the role here for internal use if needed
-        // Claims claims = usersService.verifyJwtAndGetClaims(authorizationHeader); // Removed method
-        // return claims.get("role", String.class);
-        // Consider how you want to pass the role information if needed internally
-        return "Role information handled by Gateway";
-    }
-
-=======
-        UserDTO response = usersService.getUserProfile(authorizationHeader);
-        return ResponseEntity.status(response.getStatusCode()).body(response);
     }
     
     
->>>>>>> 28c20a07
     //endpoints for usercredit
     @PutMapping("/debit-credits/{userId}/{amount}")
     public ResponseEntity<UserCreditDTO> debitCredits(@PathVariable Long userId, @PathVariable Double amount) {
-        // The Gateway will ensure the user is authenticated
         return usersService.debitCredits(userId, amount);
     }
 
     @GetMapping("/get-user-credits/{userId}")
     public UserCreditDTO getUserCredit(@PathVariable Long userId) {
-        // The Gateway will ensure the user is authenticated
         return usersService.getUserCredit(userId);
     }
 
     @PutMapping("/add-credits/{userId}/{amount}")
     public ResponseEntity<UserCreditDTO> addCredits(@PathVariable Long userId, @PathVariable Double amount) {
-        // The Gateway will ensure the user is authenticated
         return usersService.addCredits(userId, amount);
     }
 }