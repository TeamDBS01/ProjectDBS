package com.project.services;
import java.nio.charset.StandardCharsets;
import java.util.HashMap;
import java.util.List;
import java.util.Optional;
import com.project.dto.UserCreditDTO;
import com.project.dto.UserDTO;
import com.project.models.Role;
import com.project.models.User;
import com.project.repositories.UserCreditRepository;
import com.project.repositories.UserRepository;

import org.springframework.stereotype.Service;
import java.security.MessageDigest;
import java.security.NoSuchAlgorithmException;

import io.jsonwebtoken.Jwts;
import io.jsonwebtoken.SignatureAlgorithm;
import io.jsonwebtoken.security.Keys;
import java.security.Key;
import java.util.Date;
import java.util.Map;
import io.jsonwebtoken.Claims;

import org.springframework.http.HttpStatus;
import org.springframework.http.ResponseEntity;
import org.springframework.web.server.ResponseStatusException;
import java.util.ArrayList;
import com.project.models.UserCredit;

@Service
public class UserService {

    private final UserRepository usersRepository;

    private UserCreditRepository userCreditRepository;

    private static final String USER_NOT_FOUND = "User not found";

//    private final Key secretKey = Keys.secretKeyFor(SignatureAlgorithm.HS256); // Keep the same key as Gateway

    private final byte[] secretKeyBytes = "9rxnn8Qd700nlHOxDqsfnEAmwRAuPHzi".getBytes(StandardCharsets.UTF_8);
    private final Key secretKey = Keys.hmacShaKeyFor(secretKeyBytes);

    public UserService(UserRepository usersRepository,UserCreditRepository userCreditRepository) {
        this.usersRepository = usersRepository;
        this.userCreditRepository = userCreditRepository;
    }

    public String encodePassword(String password) {
        try {
            MessageDigest digest = MessageDigest.getInstance("SHA-256");
            byte[] encodedhash = digest.digest(password.getBytes());
            return bytesToHex(encodedhash);
        } catch (NoSuchAlgorithmException e) {
            throw new IllegalStateException("SHA-256 algorithm not available", e);
        }
    }

    private String bytesToHex(byte[] hash) {
        StringBuilder hexString = new StringBuilder(2 * hash.length);
        for (int i = 0; i < hash.length; i++) {
            String hex = Integer.toHexString(0xff & hash[i]);
            if(hex.length() == 1) {
                hexString.append('0');
            }
            hexString.append(hex);
        }
        return hexString.toString();
    }

    public String generateJwtToken(User user) {
        Map<String, Object> claims = new HashMap<>();
        claims.put("userId", user.getUserId());
        claims.put("email", user.getEmail());
        claims.put("role", user.getRole().name());

        return Jwts.builder()
                .setClaims(claims)
                .setSubject(user.getEmail())
                .setIssuedAt(new Date(System.currentTimeMillis()))
                .setExpiration(new Date(System.currentTimeMillis() + 1000 * 60 * 60 * 10))
                .signWith(secretKey)
                .compact();
    }

    public UserDTO login(UserDTO loginRequest) {
        UserDTO response = new UserDTO();

        try {
            Optional<User> userOptional = usersRepository.findByEmail(loginRequest.getEmail());

            if (userOptional.isPresent()) {
                User user = userOptional.get();
                String encodedLoginPassword = encodePassword(loginRequest.getPassword());

                if (encodedLoginPassword != null && encodedLoginPassword.equals(user.getPassword())) {
                    response.setStatusCode(200);
                    response.setRole(user.getRole());
                    response.setMessage("Successfully logged in");
                    response.setToken(generateJwtToken(user));
                    response.setUserId(user.getUserId());
                } else {
                    response.setStatusCode(401);
                    response.setMessage("Invalid credentials");
                }
            } else {
                response.setStatusCode(404);
                response.setMessage(USER_NOT_FOUND);
            }

        } catch (Exception e) {
            response.setStatusCode(500);
            response.setMessage(e.getMessage());
        }
        return response;
    }

    public UserDTO refreshToken(UserDTO refreshTokenRequest) {
        UserDTO response = new UserDTO();

        try {
            String email = refreshTokenRequest.getEmail();
            usersRepository.findByEmail(email).orElseThrow(() -> new RuntimeException(USER_NOT_FOUND));
            // In a real refresh token scenario, you'd likely have a separate refresh token and logic
            // For simplicity, we're just generating a new access token based on the email.
            Optional<User> userOptional = usersRepository.findByEmail(email);
            if (userOptional.isPresent()) {
                response.setStatusCode(200);
                response.setMessage("Successfully refreshed the token");
                response.setToken(generateJwtToken(userOptional.get()));
            } else {
                response.setStatusCode(404);
                response.setMessage(USER_NOT_FOUND);
            }
        } catch (RuntimeException e) {
            response.setStatusCode(404);
            response.setMessage(e.getMessage());
        } catch (Exception e) {
            response.setStatusCode(500);
            response.setMessage(e.getMessage());
        }
        return response;
    }

    public UserDTO register(UserDTO registrationRequest) {
        UserDTO resp = new UserDTO();

        try {
            if (usersRepository.existsByEmail(registrationRequest.getEmail())) {
                resp.setStatusCode(409);
                resp.setMessage("User with this email already exists.");
            } else {
                User user = new User();
                user.setEmail(registrationRequest.getEmail());
                user.setName(registrationRequest.getName());

                String encodedPassword = encodePassword(registrationRequest.getPassword());
                if (encodedPassword == null) {
                    resp.setStatusCode(500);
                    resp.setMessage("Password encoding failed.");
                    return resp;
                }
                user.setPassword(encodedPassword);

                user.setRole(Role.CUSTOMER);

                User userResult = usersRepository.save(user);

                if (userResult.getUserId() > 0) {
                    resp.setUserId(userResult.getUserId());
                    resp.setName(userResult.getName());
                    resp.setEmail(userResult.getEmail());
                    resp.setRole(userResult.getRole());
                    resp.setMessage("User saved successfully");
                    resp.setStatusCode(200);
                }
            }
        } catch (Exception e) {
            resp.setStatusCode(500);
            resp.setError(e.getMessage());
        }
        return resp;
    }

    public UserDTO getAllUsers(String authorizationHeader) {
        UserDTO userDTO = new UserDTO();

        try {
            // The Gateway will have already verified the token and the user's role
            // You can optionally extract user info from the headers set by the Gateway if needed
            // For this example, we'll just proceed with fetching users.

            List<User> result = usersRepository.findAll();

            List<User> customers = result.stream()
                    .filter(user -> user.getRole() == Role.CUSTOMER)
                    .toList();

            userDTO.setOurUsersList(new ArrayList<>());

            if (!customers.isEmpty()) {
                List<UserDTO> customerDTOs = customers.stream().map(user -> {
                    UserDTO dto = new UserDTO();
                    dto.setUserId(user.getUserId());
                    dto.setName(user.getName());
                    dto.setEmail(user.getEmail());
                    dto.setRole(user.getRole());
                    return dto;
                }).toList();

                userDTO.getOurUsersList().addAll(customerDTOs);
                userDTO.setStatusCode(200);
                userDTO.setMessage("Successful");
            } else {
                userDTO.setStatusCode(404);
                userDTO.setMessage("No customers found");
            }
        } catch (Exception e) {
            userDTO.setStatusCode(500);
            userDTO.setMessage("Error occurred: " + e.getMessage());
        }
        return userDTO;
    }

    public UserDTO getUserByID(Long id) {
        UserDTO userDTO = new UserDTO();

        try {
            Optional<User> userOptional = usersRepository.findById(id);

            if (userOptional.isPresent()) {
                User userById = userOptional.get();
                userDTO.setUserId(userById.getUserId());
                userDTO.setName(userById.getName());
                userDTO.setEmail(userById.getEmail());
                userDTO.setRole(userById.getRole());
                userDTO.setStatusCode(200);
                userDTO.setMessage("User with id '" + id + "' found successfully");
            } else {
                userDTO.setStatusCode(404);
                userDTO.setMessage(USER_NOT_FOUND);
            }
        } catch (Exception e) {
            userDTO.setStatusCode(500);
            userDTO.setMessage("Error occurred: " + e.getMessage());
        }
        return userDTO;
    }

    public UserDTO deleteUser(Long userId) {
        UserDTO userDTO = new UserDTO();

        try {
            Optional<User> userOptional = usersRepository.findById(userId);

            if (userOptional.isPresent()) {
                usersRepository.deleteById(userId);
                userDTO.setStatusCode(200);
                userDTO.setMessage("User deleted successfully");
            } else {
                userDTO.setStatusCode(404);
                userDTO.setMessage("User not found for deletion");
            }
        } catch (Exception e) {
            userDTO.setStatusCode(500);
            userDTO.setMessage("Error occurred while deleting user: " + e.getMessage());
        }
        return userDTO;
    }

    public UserDTO updateUser(Long userId, User updatedUser) {
        UserDTO userDTO = new UserDTO();

        try {
            Optional<User> userOptional = usersRepository.findById(userId);
            if (userOptional.isPresent()) {
                User existingUser = userOptional.get();

                existingUser.setName(updatedUser.getName());

                if (updatedUser.getPassword() != null && !updatedUser.getPassword().isEmpty()) {
                    existingUser.setPassword(encodePassword(updatedUser.getPassword()));
                }

                User savedUser = usersRepository.save(existingUser);
                userDTO.setUserId(savedUser.getUserId());
                userDTO.setName(savedUser.getName());
                userDTO.setEmail(savedUser.getEmail());
                userDTO.setRole(savedUser.getRole());
                userDTO.setStatusCode(200);
                userDTO.setMessage("User updated successfully");
            } else {
                userDTO.setStatusCode(404);
                userDTO.setMessage("User not found for update");
            }
        } catch (Exception e) {
            userDTO.setStatusCode(500);
            userDTO.setMessage("Error occurred while updating the user: " + e.getMessage());
        }
        return userDTO;
    }

<<<<<<< HEAD
=======
     //get-userprofile
>>>>>>> 28c20a07
    public UserDTO getUserProfile(String authorizationHeader) {
        UserDTO userDTO = new UserDTO();

        try {
<<<<<<< HEAD
            // The Gateway will have already verified the token and the user's identity
            // You can extract user identifier (e.g., email or userId) from headers
            // set by the Gateway if needed. For simplicity, we'll assume the Gateway
            // ensures the request is for the authenticated user's profile.

            // For example, the Gateway might set a header "X-Authenticated-User-Email"

            // In this simplified scenario, we'll just extract the email from the token
            // that was passed (Gateway already validated it).
            Claims claims = Jwts.parserBuilder()
                    .setSigningKey(secretKey)
                    .build()
                    .parseClaimsJws(authorizationHeader.substring(7))
                    .getBody();
            String userEmail = claims.getSubject();

            Optional<User> userOptional = usersRepository.findByEmail(userEmail);
=======
            Claims claims = verifyJwtAndGetClaims(authorizationHeader);
            Long userId = claims.get("userId", Long.class);

            Optional<User> userOptional = usersRepository.findById(userId);
>>>>>>> 28c20a07

            if (userOptional.isPresent()) {
                User user = userOptional.get();
                userDTO.setUserId(user.getUserId());
                userDTO.setName(user.getName());
                userDTO.setEmail(user.getEmail());
                userDTO.setRole(user.getRole());
                userDTO.setStatusCode(200);
                userDTO.setMessage("User profile retrieved successfully");
            } else {
                userDTO.setStatusCode(404);
                userDTO.setMessage(USER_NOT_FOUND);
            }
<<<<<<< HEAD
=======
        } catch (ResponseStatusException rse) {
            userDTO.setStatusCode(rse.getStatusCode().value());
            userDTO.setMessage(rse.getReason());
>>>>>>> 28c20a07
        } catch (Exception e) {
            userDTO.setStatusCode(500);
            userDTO.setMessage("Error occurred: " + e.getMessage());
        }
        return userDTO;
    }
<<<<<<< HEAD

=======
    
    
    
>>>>>>> 28c20a07
    //service code for userCredit
    public ResponseEntity<UserCreditDTO> debitCredits(Long userId, Double amount) {
        UserCredit userCredit = userCreditRepository.findByUserId(userId);
        if (userCredit == null || userCredit.getCredits() < amount) {
            return new ResponseEntity<>(HttpStatus.BAD_REQUEST);
        }
        userCredit.setCredits(userCredit.getCredits() - amount);
        userCreditRepository.save(userCredit);
        return ResponseEntity.ok(new UserCreditDTO(userId, userCredit.getCredits()));
    }

    public UserCreditDTO getUserCredit(Long userId) {
        UserCredit userCredit = userCreditRepository.findByUserId(userId);
        if(userCredit == null){
            return new UserCreditDTO(userId, 0.0);
        }
        return new UserCreditDTO(userId, userCredit.getCredits());
    }

    public ResponseEntity<UserCreditDTO> addCredits(Long userId, Double amount) {
        UserCredit userCredit = userCreditRepository.findByUserId(userId);
        if(userCredit == null){
            UserCredit newUserCredit = new UserCredit();
            newUserCredit.setUserId(userId);
            newUserCredit.setCredits(amount);
            userCreditRepository.save(newUserCredit);
            return ResponseEntity.ok(new UserCreditDTO(userId, amount));
        }
        userCredit.setCredits(userCredit.getCredits() + amount);
        userCreditRepository.save(userCredit);
        return ResponseEntity.ok(new UserCreditDTO(userId, userCredit.getCredits()));
    }
}<|MERGE_RESOLUTION|>--- conflicted
+++ resolved
@@ -1,51 +1,42 @@
 package com.project.services;
-import java.nio.charset.StandardCharsets;
-import java.util.HashMap;
-import java.util.List;
-import java.util.Optional;
+
 import com.project.dto.UserCreditDTO;
 import com.project.dto.UserDTO;
 import com.project.models.Role;
 import com.project.models.User;
+import com.project.models.UserCredit;
 import com.project.repositories.UserCreditRepository;
 import com.project.repositories.UserRepository;
-
-import org.springframework.stereotype.Service;
-import java.security.MessageDigest;
-import java.security.NoSuchAlgorithmException;
-
+import io.jsonwebtoken.Claims;
 import io.jsonwebtoken.Jwts;
 import io.jsonwebtoken.SignatureAlgorithm;
 import io.jsonwebtoken.security.Keys;
-import java.security.Key;
-import java.util.Date;
-import java.util.Map;
-import io.jsonwebtoken.Claims;
-
 import org.springframework.http.HttpStatus;
 import org.springframework.http.ResponseEntity;
+import org.springframework.stereotype.Service;
 import org.springframework.web.server.ResponseStatusException;
-import java.util.ArrayList;
-import com.project.models.UserCredit;
+
+import java.security.Key;
+import java.security.MessageDigest;
+import java.security.NoSuchAlgorithmException;
+import java.util.*;
 
 @Service
 public class UserService {
 
     private final UserRepository usersRepository;
-
+    
     private UserCreditRepository userCreditRepository;
-
+    
     private static final String USER_NOT_FOUND = "User not found";
-
-//    private final Key secretKey = Keys.secretKeyFor(SignatureAlgorithm.HS256); // Keep the same key as Gateway
-
-    private final byte[] secretKeyBytes = "9rxnn8Qd700nlHOxDqsfnEAmwRAuPHzi".getBytes(StandardCharsets.UTF_8);
-    private final Key secretKey = Keys.hmacShaKeyFor(secretKeyBytes);
-
+    
+    
+ 
     public UserService(UserRepository usersRepository,UserCreditRepository userCreditRepository) {
         this.usersRepository = usersRepository;
         this.userCreditRepository = userCreditRepository;
     }
+    
 
     public String encodePassword(String password) {
         try {
@@ -57,6 +48,7 @@
         }
     }
 
+    
     private String bytesToHex(byte[] hash) {
         StringBuilder hexString = new StringBuilder(2 * hash.length);
         for (int i = 0; i < hash.length; i++) {
@@ -68,6 +60,14 @@
         }
         return hexString.toString();
     }
+    
+    
+    public void setKey(Key key){
+        this.key = key;
+    }
+
+    
+    private Key key = Keys.secretKeyFor(SignatureAlgorithm.HS256);  
 
     public String generateJwtToken(User user) {
         Map<String, Object> claims = new HashMap<>();
@@ -77,10 +77,9 @@
 
         return Jwts.builder()
                 .setClaims(claims)
-                .setSubject(user.getEmail())
                 .setIssuedAt(new Date(System.currentTimeMillis()))
-                .setExpiration(new Date(System.currentTimeMillis() + 1000 * 60 * 60 * 10))
-                .signWith(secretKey)
+                .setExpiration(new Date(System.currentTimeMillis() + 1000 * 60 * 60 * 10)) // 10 hours
+                .signWith(key)
                 .compact();
     }
 
@@ -99,7 +98,6 @@
                     response.setRole(user.getRole());
                     response.setMessage("Successfully logged in");
                     response.setToken(generateJwtToken(user));
-                    response.setUserId(user.getUserId());
                 } else {
                     response.setStatusCode(401);
                     response.setMessage("Invalid credentials");
@@ -115,24 +113,15 @@
         }
         return response;
     }
-
+    //working on the method
     public UserDTO refreshToken(UserDTO refreshTokenRequest) {
         UserDTO response = new UserDTO();
 
         try {
             String email = refreshTokenRequest.getEmail();
             usersRepository.findByEmail(email).orElseThrow(() -> new RuntimeException(USER_NOT_FOUND));
-            // In a real refresh token scenario, you'd likely have a separate refresh token and logic
-            // For simplicity, we're just generating a new access token based on the email.
-            Optional<User> userOptional = usersRepository.findByEmail(email);
-            if (userOptional.isPresent()) {
-                response.setStatusCode(200);
-                response.setMessage("Successfully refreshed the token");
-                response.setToken(generateJwtToken(userOptional.get()));
-            } else {
-                response.setStatusCode(404);
-                response.setMessage(USER_NOT_FOUND);
-            }
+            response.setStatusCode(200);
+            response.setMessage("Successfully refreshed the token");
         } catch (RuntimeException e) {
             response.setStatusCode(404);
             response.setMessage(e.getMessage());
@@ -142,7 +131,8 @@
         }
         return response;
     }
-
+    
+    
     public UserDTO register(UserDTO registrationRequest) {
         UserDTO resp = new UserDTO();
 
@@ -155,6 +145,7 @@
                 user.setEmail(registrationRequest.getEmail());
                 user.setName(registrationRequest.getName());
 
+               
                 String encodedPassword = encodePassword(registrationRequest.getPassword());
                 if (encodedPassword == null) {
                     resp.setStatusCode(500);
@@ -163,6 +154,7 @@
                 }
                 user.setPassword(encodedPassword);
 
+              
                 user.setRole(Role.CUSTOMER);
 
                 User userResult = usersRepository.save(user);
@@ -182,14 +174,22 @@
         }
         return resp;
     }
-
-    public UserDTO getAllUsers(String authorizationHeader) {
+ 
+  
+
+    
+ 
+    public UserDTO getAllUsers(String authorizationHeader) {  
         UserDTO userDTO = new UserDTO();
 
         try {
-            // The Gateway will have already verified the token and the user's role
-            // You can optionally extract user info from the headers set by the Gateway if needed
-            // For this example, we'll just proceed with fetching users.
+            
+            Claims claims = verifyJwtAndGetClaims(authorizationHeader);
+
+            
+            if (!claims.get("role", String.class).equals(Role.ADMIN.name())) {
+                throw new ResponseStatusException(HttpStatus.FORBIDDEN, "Access denied. Admin role required.");
+            }
 
             List<User> result = usersRepository.findAll();
 
@@ -216,6 +216,9 @@
                 userDTO.setStatusCode(404);
                 userDTO.setMessage("No customers found");
             }
+        } catch (ResponseStatusException rse) {
+            userDTO.setStatusCode(rse.getStatusCode().value());
+            userDTO.setMessage(rse.getReason());
         } catch (Exception e) {
             userDTO.setStatusCode(500);
             userDTO.setMessage("Error occurred: " + e.getMessage());
@@ -223,6 +226,25 @@
         return userDTO;
     }
 
+    // helper method to verify the JWT and extract the claims.
+    private Claims verifyJwtAndGetClaims(String authorizationHeader) {
+        if (authorizationHeader == null || !authorizationHeader.startsWith("Bearer ")) {
+            throw new ResponseStatusException(HttpStatus.UNAUTHORIZED, "Missing or invalid Authorization header");
+        }
+
+        String token = authorizationHeader.substring(7);
+
+        try {
+            return Jwts.parserBuilder()
+                    .setSigningKey(key)
+                    .build()
+                    .parseClaimsJws(token)
+                    .getBody();
+        } catch (Exception e) {
+            throw new ResponseStatusException(HttpStatus.UNAUTHORIZED, "Invalid JWT token");
+        }
+    }    
+    
     public UserDTO getUserByID(Long id) {
         UserDTO userDTO = new UserDTO();
 
@@ -248,6 +270,7 @@
         return userDTO;
     }
 
+    
     public UserDTO deleteUser(Long userId) {
         UserDTO userDTO = new UserDTO();
 
@@ -268,7 +291,8 @@
         }
         return userDTO;
     }
-
+    
+    
     public UserDTO updateUser(Long userId, User updatedUser) {
         UserDTO userDTO = new UserDTO();
 
@@ -277,8 +301,10 @@
             if (userOptional.isPresent()) {
                 User existingUser = userOptional.get();
 
+                
                 existingUser.setName(updatedUser.getName());
 
+              
                 if (updatedUser.getPassword() != null && !updatedUser.getPassword().isEmpty()) {
                     existingUser.setPassword(encodePassword(updatedUser.getPassword()));
                 }
@@ -286,7 +312,7 @@
                 User savedUser = usersRepository.save(existingUser);
                 userDTO.setUserId(savedUser.getUserId());
                 userDTO.setName(savedUser.getName());
-                userDTO.setEmail(savedUser.getEmail());
+                userDTO.setEmail(savedUser.getEmail()); // setting the original email
                 userDTO.setRole(savedUser.getRole());
                 userDTO.setStatusCode(200);
                 userDTO.setMessage("User updated successfully");
@@ -300,71 +326,8 @@
         }
         return userDTO;
     }
-
-<<<<<<< HEAD
-=======
-     //get-userprofile
->>>>>>> 28c20a07
-    public UserDTO getUserProfile(String authorizationHeader) {
-        UserDTO userDTO = new UserDTO();
-
-        try {
-<<<<<<< HEAD
-            // The Gateway will have already verified the token and the user's identity
-            // You can extract user identifier (e.g., email or userId) from headers
-            // set by the Gateway if needed. For simplicity, we'll assume the Gateway
-            // ensures the request is for the authenticated user's profile.
-
-            // For example, the Gateway might set a header "X-Authenticated-User-Email"
-
-            // In this simplified scenario, we'll just extract the email from the token
-            // that was passed (Gateway already validated it).
-            Claims claims = Jwts.parserBuilder()
-                    .setSigningKey(secretKey)
-                    .build()
-                    .parseClaimsJws(authorizationHeader.substring(7))
-                    .getBody();
-            String userEmail = claims.getSubject();
-
-            Optional<User> userOptional = usersRepository.findByEmail(userEmail);
-=======
-            Claims claims = verifyJwtAndGetClaims(authorizationHeader);
-            Long userId = claims.get("userId", Long.class);
-
-            Optional<User> userOptional = usersRepository.findById(userId);
->>>>>>> 28c20a07
-
-            if (userOptional.isPresent()) {
-                User user = userOptional.get();
-                userDTO.setUserId(user.getUserId());
-                userDTO.setName(user.getName());
-                userDTO.setEmail(user.getEmail());
-                userDTO.setRole(user.getRole());
-                userDTO.setStatusCode(200);
-                userDTO.setMessage("User profile retrieved successfully");
-            } else {
-                userDTO.setStatusCode(404);
-                userDTO.setMessage(USER_NOT_FOUND);
-            }
-<<<<<<< HEAD
-=======
-        } catch (ResponseStatusException rse) {
-            userDTO.setStatusCode(rse.getStatusCode().value());
-            userDTO.setMessage(rse.getReason());
->>>>>>> 28c20a07
-        } catch (Exception e) {
-            userDTO.setStatusCode(500);
-            userDTO.setMessage("Error occurred: " + e.getMessage());
-        }
-        return userDTO;
-    }
-<<<<<<< HEAD
-
-=======
-    
-    
-    
->>>>>>> 28c20a07
+    
+    
     //service code for userCredit
     public ResponseEntity<UserCreditDTO> debitCredits(Long userId, Double amount) {
         UserCredit userCredit = userCreditRepository.findByUserId(userId);
@@ -384,6 +347,7 @@
         return new UserCreditDTO(userId, userCredit.getCredits());
     }
 
+    
     public ResponseEntity<UserCreditDTO> addCredits(Long userId, Double amount) {
         UserCredit userCredit = userCreditRepository.findByUserId(userId);
         if(userCredit == null){
@@ -397,4 +361,5 @@
         userCreditRepository.save(userCredit);
         return ResponseEntity.ok(new UserCreditDTO(userId, userCredit.getCredits()));
     }
+
 }