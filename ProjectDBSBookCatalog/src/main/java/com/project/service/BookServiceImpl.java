package com.project.service;

import com.project.dto.AuthorDTO;
import com.project.dto.BookDTO;
import com.project.exception.BookResourceNotFoundException;
import com.project.exception.PageOutOfBoundsException;
import com.project.models.Author;
import com.project.models.Book;
import com.project.repositories.BookRepository;
import org.modelmapper.ModelMapper;
import org.springframework.beans.factory.annotation.Autowired;
import org.springframework.data.domain.Page;
import org.springframework.data.domain.PageRequest;
import org.springframework.data.domain.Pageable;
import org.springframework.stereotype.Service;
import org.springframework.web.multipart.MultipartFile;

import java.io.IOException;
import java.util.ArrayList;
import java.util.Base64;
import java.util.List;
import java.util.Optional;
import java.util.stream.Collectors;

/**
 * Implementation of the BookService interface.
 * Provides methods to manage books in the repository.
 */
@Service
public class BookServiceImpl implements BookService {

    private BookRepository bookRepository;

    private ModelMapper modelMapper;

    private InventoryInterface inventoryInterface;

    private static final String BOOK_NOT_FOUND_MESSAGE = "Book Resource not found";

    /**
     * Constructor for BookServiceImpl.
     * book entities
     *
     * @param modelMapper        the model mapper for DTO conversion
     * @param inventoryInterface the inventory interface for managing inventory
     */
    @Autowired
    public BookServiceImpl(BookRepository bookRepository, ModelMapper modelMapper, InventoryInterface inventoryInterface) {
        this.bookRepository = bookRepository;
        this.modelMapper = modelMapper;
        this.inventoryInterface = inventoryInterface;
    }

    /**
     * Retrieves all books from the repository.
     * @param page
     * @param size
     * @return a list of BookDTO objects
     * @throws BookResourceNotFoundException if no books are found
     */

    @Override
    public List<BookDTO> getAllBooks(int page, int size) throws BookResourceNotFoundException {
        Pageable pageable = PageRequest.of(page, size);
        Page<Book> bookPage = bookRepository.findAll(pageable);

        if (page >= bookPage.getTotalPages() && bookPage.getTotalPages() > 0) {
            throw new PageOutOfBoundsException("Page number exceeds total pages available");
        }
        if (bookPage.isEmpty()) {
            throw new BookResourceNotFoundException("No books found");
        }

        List<BookDTO> bookDTOs = new ArrayList<>();
        for (Book book : bookPage) {
            BookDTO bookDTO = modelMapper.map(book, BookDTO.class);
            String authorName = bookRepository.findAuthorNameByBookTitle(book.getTitle())
                    .orElse("Unknown Author");
            bookDTO.setAuthorName(authorName);
            if (book.getCoverImage() != null) {
                bookDTO.setBase64img(Base64.getEncoder().encodeToString(book.getCoverImage()));
            }
            bookDTOs.add(bookDTO);
        }

        return bookDTOs;
    }

    /**
     * Retrieves a book by its ID.
     *
     * @param bookId the ID of the book
     * @return the BookDTO object
     * @throws BookResourceNotFoundException if no book with the given ID is found
     */
    public BookDTO getBookById(String bookId) throws BookResourceNotFoundException {
        Book book = bookRepository.findById(bookId)
                .orElseThrow(() -> new BookResourceNotFoundException("No book with ID found: " + bookId));
         BookDTO bookDTO=modelMapper.map(book, BookDTO.class);

        String authorName = bookRepository.findAuthorNameByBookTitle(book.getTitle())
                .orElse("Unknown Author");
        String categoryName= bookRepository.findCategoryNameByBookTitle(book.getTitle())
                .orElse("Unknown Category");
        bookDTO.setAuthorName(authorName);
        bookDTO.setCategoryName(categoryName);

         if(book.getCoverImage()!=null){
             bookDTO.setBase64img(Base64.getEncoder().encodeToString(book.getCoverImage()));
         }
         return bookDTO;
    }
    @Override
    public BookDTO getBookByTitle(String title) throws BookResourceNotFoundException {
        Book book = bookRepository.findByTitle(title)
                .orElseThrow(() -> new BookResourceNotFoundException("No book found with title: " + title));

        String authorName = bookRepository.findAuthorNameByBookTitle(title)
                .orElseThrow(() -> new BookResourceNotFoundException("No author found for book title: " + title));

        BookDTO bookDTO = modelMapper.map(book, BookDTO.class);

        if (book.getCoverImage() != null) {
            bookDTO.setBase64img(Base64.getEncoder().encodeToString(book.getCoverImage()));
        }

        // Set author name
        bookDTO.setAuthorName(authorName);

        return bookDTO;
    }
    @Override
    public List<BookDTO> getBooksByTitle(String title) throws BookResourceNotFoundException {
        List<Book> books = bookRepository.findBooksByTitleContaining(title);

        if (books.isEmpty()) {
            throw new BookResourceNotFoundException("No books found with title containing: " + title);
        }

        List<BookDTO> bookDTOs = new ArrayList<>();
        for (Book book : books) {
            BookDTO bookDTO = modelMapper.map(book, BookDTO.class);
            String authorName = bookRepository.findAuthorNameByBookTitle(book.getTitle())
                    .orElse("Unknown Author");
            String categoryName= bookRepository.findCategoryNameByBookTitle(book.getTitle())
                    .orElse("Unknown Category");
            bookDTO.setAuthorName(authorName);
            bookDTO.setCategoryName(categoryName);
            if (book.getCoverImage() != null) {
                bookDTO.setBase64img(Base64.getEncoder().encodeToString(book.getCoverImage()));
            }
            bookDTOs.add(bookDTO);
        }

        return bookDTOs;
    }

    /**
     * Retrieves books by category.
     *
     * @param categoryName the name of the category
     * @return a list of BookDTO objects
     * @throws BookResourceNotFoundException if no books are found in the given category
     */
    public List<BookDTO> getBooksByCategory(String categoryName) throws BookResourceNotFoundException {
        List<Book> bookList = bookRepository.getByCategory(categoryName);

        if (bookList.isEmpty()) {
            throw new BookResourceNotFoundException("No books found");
        }
        return bookList.stream()
                .map(book -> modelMapper.map(book, BookDTO.class))
                .collect(Collectors.toList());
    }

    /**
     * Retrieves books by author.
     *
     * @param authorName the name of the author
     * @return a list of BookDTO objects
     * @throws BookResourceNotFoundException if no books are found by the given author
     */
    public List<BookDTO> getBooksByAuthor(String authorName) throws BookResourceNotFoundException {
        List<Book> bookList = bookRepository.getByAuthor(authorName);
        if (bookList.isEmpty()) {
            throw new BookResourceNotFoundException("No books found");
        }
        return bookList.stream()
                .map(book -> modelMapper.map(book, BookDTO.class))
                .collect(Collectors.toList());
    }

    /**
     * Filters books based on given criteria.
     *
     *
     * @return a list of BookDTO objects
     * @throws BookResourceNotFoundException if no books are found for the given criteria
     */
//    public List<BookDTO> filter(String... criteria) throws BookResourceNotFoundException {
//        if (criteria.length == 0) {
//            throw new IllegalArgumentException("At least one criterion must be provided");
//        }
//
//        List<Book> filteredBooks = new ArrayList<>();
//
//        if (criteria.length == 1) {
//            String criterion = criteria[0];
//            filteredBooks.addAll(bookRepository.getByAuthor(criterion));
//            filteredBooks.addAll(bookRepository.getByCategory(criterion));
//        } else if (criteria.length == 2) {
//            String author = criteria[0];
//            String category = criteria[1];
//            List<Book> booksByAuthor = bookRepository.getByAuthor(author);
//            filteredBooks = booksByAuthor.stream()
//                    .filter(book -> bookRepository.getByCategory(category).contains(book))
//                    .collect(Collectors.toList());
//        }
//
//        if (filteredBooks.isEmpty()) {
//            throw new BookResourceNotFoundException("No books found for the given criteria");
//        }
//
//        return filteredBooks.stream()
//                .map(book -> modelMapper.map(book, BookDTO.class))
//                .collect(Collectors.toList());
//    }

//    public List<BookDTO> filter(String author, String category) throws BookResourceNotFoundException {
//        List<Book> filteredBooks = new ArrayList<>();
//
//        if (author != null && !author.isEmpty()) {
//            filteredBooks.addAll(bookRepository.getByAuthor(author));
//        }
//
//        if (category != null && !category.isEmpty()) {
//            if (!filteredBooks.isEmpty()) {
//                filteredBooks = filteredBooks.stream()
//                        .filter(book -> bookRepository.getByCategory(category).contains(book))
//                        .collect(Collectors.toList());
//            } else {
//                filteredBooks.addAll(bookRepository.getByCategory(category));
//            }
//        }
//
//        if (filteredBooks.isEmpty()) {
//            throw new BookResourceNotFoundException("No books found for the given criteria");
//        }
//
//        return filteredBooks.stream()
//                .map(book -> modelMapper.map(book, BookDTO.class))
//                .collect(Collectors.toList());
//    }
    public List<BookDTO> filter(String author, String category) throws BookResourceNotFoundException {
        List<Book> filteredBooks = new ArrayList<>();

        if (author != null && !author.isEmpty()) {
            filteredBooks.addAll(bookRepository.findByAuthorContaining(author));
        }

        if (category != null && !category.isEmpty()) {
            if (!filteredBooks.isEmpty()) {
                filteredBooks = filteredBooks.stream()
                        .filter(book -> bookRepository.findByCategoryContaining(category).contains(book))
                        .collect(Collectors.toList());
            } else {
                filteredBooks.addAll(bookRepository.findByCategoryContaining(category));
            }
        }

        if (filteredBooks.isEmpty()) {
            throw new BookResourceNotFoundException("No books found for the given criteria");
        }

        return filteredBooks.stream()
                .map(book -> {
                    BookDTO bookDTO = modelMapper.map(book, BookDTO.class);
                    bookDTO.setAuthorName(bookRepository.findAuthorNameById(book.getAuthorID()).orElse("Unknown"));
                    bookDTO.setCategoryName(bookRepository.findCategoryNameById(book.getCategoryID()).orElse("Unknown"));
                    bookDTO.setBase64img(Base64.getEncoder().encodeToString(book.getCoverImage()));
                    return bookDTO;
                })
                .collect(Collectors.toList());
    }    /**
     * Adds a new book to the repository.
     *
     * @param bookDTO the book data transfer object
     * @return true if the book is added successfully
     * @throws BookResourceNotFoundException if the book resource is null
     */
    public boolean addBook(BookDTO bookDTO) throws BookResourceNotFoundException {
        if (bookDTO == null) {
            throw new BookResourceNotFoundException("Book resource cannot be null");
        }
        Book book = modelMapper.map(bookDTO, Book.class);
        Book save = bookRepository.save(book);
        inventoryInterface.addBookToInventory(save.getBookID(), 1); // Assuming quantity is 1 for simplicity

        return true;
    }

	/**
	 * Deletes a book by its ID.
	 *
	 * @param bookID the ID of the book
	 * @return true if the book is deleted successfully
	 * @throws BookResourceNotFoundException if no book with the given ID is found
	 */
    public boolean deleteBookById(String bookID) throws BookResourceNotFoundException {
        Optional<Book> optionalOfBook = bookRepository.findById(bookID);
        if (optionalOfBook.isPresent()) {
            bookRepository.deleteById(bookID);
            inventoryInterface.deleteBookFromInventory(bookID);
            return true;
        } else {
            throw new BookResourceNotFoundException(BOOK_NOT_FOUND_MESSAGE);
        }
    }

    /**
     * Deletes a book by its title.
     *
     * @param bookTitle the title of the book
     * @return true if the book is deleted successfully
     * @throws BookResourceNotFoundException if no book with the given title is found
     */
    public boolean deleteBookByTitle(String bookTitle) throws BookResourceNotFoundException {
        Optional<Book> optionalOfBook = bookRepository.findByTitle(bookTitle);
        if (optionalOfBook.isPresent()) {
            Book book = optionalOfBook.get();
            String bookID = book.getBookID();
            bookRepository.deleteByTitle(bookTitle);
            inventoryInterface.deleteBookFromInventory(bookID);
            return true;
        } else {
            throw new BookResourceNotFoundException(BOOK_NOT_FOUND_MESSAGE);
        }
    }

    /**
     * Updates a book by its ID.
     *
     * @param bookID the ID of the book
     * @param bookDTO the book data transfer object
     * @return true if the book is updated successfully
     * @throws BookResourceNotFoundException if no book with the given ID is found
     */
    public boolean updateBookById(String bookID, BookDTO bookDTO) throws BookResourceNotFoundException {
        Optional<Book> optionalOfBook = bookRepository.findById(bookID);
        if (optionalOfBook.isPresent()) {
            Book book = optionalOfBook.get();
            modelMapper.map(bookDTO, book);
            bookRepository.save(book);
            return true;
        } else {
            throw new BookResourceNotFoundException(BOOK_NOT_FOUND_MESSAGE);
        }
    }

<<<<<<< HEAD
=======
    public void saveBookImage(String bookID, MultipartFile imageFile) throws IOException{
        Optional<Book> optionalBook=bookRepository.findById(bookID);
        if(optionalBook.isPresent()){
            Book book=optionalBook.get();
            book.setCoverImage(imageFile.getBytes());
            bookRepository.save(book);
        }else{
            throw new RuntimeException("Book not found");
        }
    }
>>>>>>> fe11bf49

}<|MERGE_RESOLUTION|>--- conflicted
+++ resolved
@@ -357,8 +357,6 @@
         }
     }
 
-<<<<<<< HEAD
-=======
     public void saveBookImage(String bookID, MultipartFile imageFile) throws IOException{
         Optional<Book> optionalBook=bookRepository.findById(bookID);
         if(optionalBook.isPresent()){
@@ -369,6 +367,5 @@
             throw new RuntimeException("Book not found");
         }
     }
->>>>>>> fe11bf49
 
 }