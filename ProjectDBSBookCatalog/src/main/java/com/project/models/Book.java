package com.project.models;

import jakarta.persistence.*;
import lombok.AllArgsConstructor;
import lombok.Builder;
import lombok.Data;
import lombok.NoArgsConstructor;


@Data
@AllArgsConstructor
@NoArgsConstructor
@Builder
@Entity
@Table(name="book")
public class Book {
	@Id
	@Column(name="book_id")
	private String bookID;
	@Column(name="title")
	private String title;
	@Column(name="price")
	private double price;

	@Column(name="author_id")
	private int authorID;
	@Column(name="category_id")
	private int categoryID;

<<<<<<< HEAD

=======
	@Lob
	@Column(name="cover_img")
	private byte[] coverImage;

	public Book(String bookID, String title, double price, int authorID, int categoryID) {
		this.bookID = bookID;
		this.title = title;
		this.price = price;
		this.authorID = authorID;
		this.categoryID = categoryID;
	}
>>>>>>> fe11bf49
}
<|MERGE_RESOLUTION|>--- conflicted
+++ resolved
@@ -27,9 +27,6 @@
 	@Column(name="category_id")
 	private int categoryID;
 
-<<<<<<< HEAD
-
-=======
 	@Lob
 	@Column(name="cover_img")
 	private byte[] coverImage;
@@ -41,5 +38,4 @@
 		this.authorID = authorID;
 		this.categoryID = categoryID;
 	}
->>>>>>> fe11bf49
 }
