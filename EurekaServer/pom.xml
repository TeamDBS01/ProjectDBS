<?xml version="1.0" encoding="UTF-8"?>
<project xmlns="http://maven.apache.org/POM/4.0.0" xmlns:xsi="http://www.w3.org/2001/XMLSchema-instance"
<<<<<<< HEAD
         xsi:schemaLocation="http://maven.apache.org/POM/4.0.0 https://maven.apache.org/xsd/maven-4.0.0.xsd">
    <modelVersion>4.0.0</modelVersion>
    <parent>
        <groupId>org.springframework.boot</groupId>
        <artifactId>spring-boot-starter-parent</artifactId>
        <version>3.4.3</version>
        <relativePath/> <!-- lookup parent from repository -->
    </parent>
    <groupId>com.project</groupId>
    <artifactId>EurekaServer</artifactId>
    <version>0.0.1-SNAPSHOT</version>
    <name>EurekaServer</name>
    <description>DSBM</description>
    <url/>
    <licenses>
        <license/>
    </licenses>
    <developers>
        <developer/>
    </developers>
    <scm>
        <connection/>
        <developerConnection/>
        <tag/>
        <url/>
    </scm>
    <properties>
        <java.version>21</java.version>
        <spring-cloud.version>2024.0.0</spring-cloud.version>
        <spring-boot-admin.version>3.4.3</spring-boot-admin.version>
    </properties>
    <dependencies>
        <dependency>
            <groupId>org.springframework.boot</groupId>
            <artifactId>spring-boot-starter-web</artifactId>
        </dependency>
        <dependency>
            <groupId>org.springframework.cloud</groupId>
            <artifactId>spring-cloud-starter-netflix-eureka-server</artifactId>
        </dependency>

        <dependency>
            <groupId>org.springframework.boot</groupId>
            <artifactId>spring-boot-starter-test</artifactId>
            <scope>test</scope>
        </dependency>
        <dependency>
            <groupId>de.codecentric</groupId>
            <artifactId>spring-boot-admin-starter-server</artifactId>
        </dependency>
    </dependencies>
    <dependencyManagement>
        <dependencies>
            <dependency>
                <groupId>de.codecentric</groupId>
                <artifactId>spring-boot-admin-dependencies</artifactId>
                <version>${spring-boot-admin.version}</version>
                <type>pom</type>
                <scope>import</scope>
            </dependency>
            <dependency>
                <groupId>org.springframework.cloud</groupId>
                <artifactId>spring-cloud-dependencies</artifactId>
                <version>${spring-cloud.version}</version>
                <type>pom</type>
                <scope>import</scope>
            </dependency>
        </dependencies>
    </dependencyManagement>
=======
	xsi:schemaLocation="http://maven.apache.org/POM/4.0.0 https://maven.apache.org/xsd/maven-4.0.0.xsd">
	<modelVersion>4.0.0</modelVersion>
	<parent>
		<groupId>org.springframework.boot</groupId>
		<artifactId>spring-boot-starter-parent</artifactId>
		<version>3.4.3</version>
		<relativePath/> <!-- lookup parent from repository -->
	</parent>
	<groupId>com.project</groupId>
	<artifactId>EurekaServer</artifactId>
	<version>0.0.1-SNAPSHOT</version>
	<name>EurekaServer</name>
	<description>DSBM</description>
	<url/>
	<licenses>
		<license/>
	</licenses>
	<developers>
		<developer/>
	</developers>
	<scm>
		<connection/>
		<developerConnection/>
		<tag/>
		<url/>
	</scm>
	<properties>
		<java.version>21</java.version>
		<spring-cloud.version>2024.0.0</spring-cloud.version>
		<spring-boot-admin.version>3.4.3</spring-boot-admin.version>
	</properties>
	<dependencies>
		<dependency>
			<groupId>org.springframework.boot</groupId>
			<artifactId>spring-boot-starter-web</artifactId>
		</dependency>
		<dependency>
			<groupId>org.springframework.cloud</groupId>
			<artifactId>spring-cloud-starter-netflix-eureka-server</artifactId>
		</dependency>

		<dependency>
			<groupId>org.springframework.boot</groupId>
			<artifactId>spring-boot-starter-test</artifactId>
			<scope>test</scope>
		</dependency>
		<dependency>
			<groupId>de.codecentric</groupId>
			<artifactId>spring-boot-admin-starter-server</artifactId>
			</dependency>
	</dependencies>
	<dependencyManagement>
		<dependencies>
		<dependency>
			<groupId>de.codecentric</groupId>
			<artifactId>spring-boot-admin-dependencies</artifactId>
			<version>${spring-boot-admin.version}</version>
			<type>pom</type>
			<scope>import</scope>
			</dependency>

			<dependency>
				<groupId>org.springframework.cloud</groupId>
				<artifactId>spring-cloud-dependencies</artifactId>
				<version>${spring-cloud.version}</version>
				<type>pom</type>
				<scope>import</scope>
			</dependency>
		</dependencies>
	</dependencyManagement>
>>>>>>> 2d0f2bf3

    <build>
        <plugins>
            <plugin>
                <groupId>org.springframework.boot</groupId>
                <artifactId>spring-boot-maven-plugin</artifactId>
            </plugin>
        </plugins>
    </build>

</project><|MERGE_RESOLUTION|>--- conflicted
+++ resolved
@@ -1,76 +1,5 @@
 <?xml version="1.0" encoding="UTF-8"?>
 <project xmlns="http://maven.apache.org/POM/4.0.0" xmlns:xsi="http://www.w3.org/2001/XMLSchema-instance"
-<<<<<<< HEAD
-         xsi:schemaLocation="http://maven.apache.org/POM/4.0.0 https://maven.apache.org/xsd/maven-4.0.0.xsd">
-    <modelVersion>4.0.0</modelVersion>
-    <parent>
-        <groupId>org.springframework.boot</groupId>
-        <artifactId>spring-boot-starter-parent</artifactId>
-        <version>3.4.3</version>
-        <relativePath/> <!-- lookup parent from repository -->
-    </parent>
-    <groupId>com.project</groupId>
-    <artifactId>EurekaServer</artifactId>
-    <version>0.0.1-SNAPSHOT</version>
-    <name>EurekaServer</name>
-    <description>DSBM</description>
-    <url/>
-    <licenses>
-        <license/>
-    </licenses>
-    <developers>
-        <developer/>
-    </developers>
-    <scm>
-        <connection/>
-        <developerConnection/>
-        <tag/>
-        <url/>
-    </scm>
-    <properties>
-        <java.version>21</java.version>
-        <spring-cloud.version>2024.0.0</spring-cloud.version>
-        <spring-boot-admin.version>3.4.3</spring-boot-admin.version>
-    </properties>
-    <dependencies>
-        <dependency>
-            <groupId>org.springframework.boot</groupId>
-            <artifactId>spring-boot-starter-web</artifactId>
-        </dependency>
-        <dependency>
-            <groupId>org.springframework.cloud</groupId>
-            <artifactId>spring-cloud-starter-netflix-eureka-server</artifactId>
-        </dependency>
-
-        <dependency>
-            <groupId>org.springframework.boot</groupId>
-            <artifactId>spring-boot-starter-test</artifactId>
-            <scope>test</scope>
-        </dependency>
-        <dependency>
-            <groupId>de.codecentric</groupId>
-            <artifactId>spring-boot-admin-starter-server</artifactId>
-        </dependency>
-    </dependencies>
-    <dependencyManagement>
-        <dependencies>
-            <dependency>
-                <groupId>de.codecentric</groupId>
-                <artifactId>spring-boot-admin-dependencies</artifactId>
-                <version>${spring-boot-admin.version}</version>
-                <type>pom</type>
-                <scope>import</scope>
-            </dependency>
-            <dependency>
-                <groupId>org.springframework.cloud</groupId>
-                <artifactId>spring-cloud-dependencies</artifactId>
-                <version>${spring-cloud.version}</version>
-                <type>pom</type>
-                <scope>import</scope>
-            </dependency>
-        </dependencies>
-    </dependencyManagement>
-=======
 	xsi:schemaLocation="http://maven.apache.org/POM/4.0.0 https://maven.apache.org/xsd/maven-4.0.0.xsd">
 	<modelVersion>4.0.0</modelVersion>
 	<parent>
@@ -141,15 +70,14 @@
 			</dependency>
 		</dependencies>
 	</dependencyManagement>
->>>>>>> 2d0f2bf3
 
-    <build>
-        <plugins>
-            <plugin>
-                <groupId>org.springframework.boot</groupId>
-                <artifactId>spring-boot-maven-plugin</artifactId>
-            </plugin>
-        </plugins>
-    </build>
+	<build>
+		<plugins>
+			<plugin>
+				<groupId>org.springframework.boot</groupId>
+				<artifactId>spring-boot-maven-plugin</artifactId>
+			</plugin>
+		</plugins>
+	</build>
 
 </project>