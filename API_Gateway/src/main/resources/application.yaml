--- conflicted
+++ resolved
@@ -1,5 +1,12 @@
 server:
-  port: 8082
+    port: 8082
+
+eureka:
+    client:
+        service-url:
+            defaultZone: http://localhost:8761/eureka/
+    instance:
+        instance-id: ${spring.application.name}:${server.port}
 
 spring:
   main:
@@ -21,24 +28,24 @@
             allowedHeaders: "*"
             allowCredentials: true
       routes:
+        - id: book-service
+          uri: lb://BOOK-SERVICE
+          predicates:
+            - Path=/dbs/books/**
         - id: user-service
-          uri: lb://user-service
+          uri: lb://USER-SERVICE
           predicates:
             - Path=/dbs/user/**
-        - id: book-service
-          uri: lb://book-service
-          predicates:
-            - Path=/dbs/books/**
         - id: order-service
-          uri: lb://order-service
+          uri: lb://ORDER-SERVICE
           predicates:
             - Path=/dbs/order/**
         - id: inventory-service
-          uri: lb://inventory-service
+          uri: lb://INVENTORY-SERVICE
           predicates:
             - Path=/dbs/inventory/**
         - id: review-service
-          uri: lb://review-service
+          uri: lb://REVIEW-SERVICE
           predicates:
             - Path=/dbs/review/**
   autoconfigure:
@@ -56,51 +63,9 @@
       hostname: localhost
       instance-id: ${spring.application.name}:${spring.application.instance-id:${random.value}}
 
-<<<<<<< HEAD
   logging:
     level:
       org.springframework.cloud.gateway: TRACE
       org.springframework.web.reactive.filter.ForwardingFilter: TRACE
       org.springframework.web.server.WebFilter: TRACE
-      com.project.gateway.filter: DEBUG
-=======
-spring:
-    application:
-        name: api-gateway
-    cloud:
-        gateway:
-            globalcors:
-                cors-configurations:
-                    '[/**]':
-                        allowedOrigins: "http://localhost:4200"
-                        allowedMethods:
-                            - GET
-                            - POST
-                            - DELETE
-                            - PATCH
-                            - PUT
-                        allowedHeaders:
-                            - "*" # Allow all headers
-                        allowCredentials: true # Allow credentials like cookies or authentication headers
-            routes:
-                - id: book-service
-                  uri: lb://BOOK-SERVICE
-                  predicates:
-                      - Path=/dbs/books/**
-                - id: user-service
-                  uri: lb://USER-SERVICE
-                  predicates:
-                      - Path=/dbs/user/**
-                - id: order-service
-                  uri: lb://ORDER-SERVICE
-                  predicates:
-                      - Path=/dbs/order/**
-                - id: inventory-service
-                  uri: lb://INVENTORY-SERVICE
-                  predicates:
-                      - Path=/dbs/inventory/**
-                - id: review-service
-                  uri: lb://REVIEW-SERVICE
-                  predicates:
-                      - Path=/dbs/review/**
->>>>>>> fe11bf49
+      com.project.gateway.filter: DEBUG